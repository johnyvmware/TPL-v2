using TransactionProcessingSystem.Models;
using TransactionProcessingSystem.Services;

namespace TransactionProcessingSystem.Components;

public sealed class Exporter(IDatabaseService databaseService)
{
    private readonly IDatabaseService _databaseService = databaseService;

    public async Task ExportAsync(RawTransaction transaction)
    {
        var result = await _databaseService.ExecutableQuery(@"
            CREATE (a:Person {name: $name})
            CREATE (b:Person {name: $friendName})
            CREATE (a)-[:KNOWS]->(b)
            ")
            .WithParameters(new { name = "Alice", friendName = "David" })
            .ExecuteAsync();
    }

    public async Task CreateGraphAsync()
    {
        var result = await _databaseService.ExecutableQuery(@"
                CREATE (a:Person {name: $name})
                CREATE (b:Person {name: $friendName})
                CREATE (a)-[:KNOWS]->(b)
                ")
                .WithParameters(new { name = "Alice", friendName = "David" })
                .ExecuteAsync();

        var summary = result.Summary;
    }
<<<<<<< HEAD
=======

    public async Task QueryGraphAsync()
    {
        var result = await _driver.ExecutableQuery(@"
            MATCH (p:Person)-[:KNOWS]->(:Person)
            RETURN p.name AS name
            ")
            .WithConfig(new QueryConfig(database: _settings.Database))
            .ExecuteAsync();

        // Loop through results and print people's name
        foreach (var record in result.Result)
        {
            Console.WriteLine(record.Get<string>("name"));
        }

        // Summary information
        var summary = result.Summary;
        Console.WriteLine($"The query `{summary.Query.Text}` returned {result.Result.Count()} results in {summary.ResultAvailableAfter.Milliseconds} ms.");
    }

    public ValueTask DisposeAsync()
    {
        return _driver.DisposeAsync();
    }
>>>>>>> 397e6b0c
}<|MERGE_RESOLUTION|>--- conflicted
+++ resolved
@@ -1,4 +1,3 @@
-using TransactionProcessingSystem.Models;
 using TransactionProcessingSystem.Services;
 
 namespace TransactionProcessingSystem.Components;
@@ -6,56 +5,4 @@
 public sealed class Exporter(IDatabaseService databaseService)
 {
     private readonly IDatabaseService _databaseService = databaseService;
-
-    public async Task ExportAsync(RawTransaction transaction)
-    {
-        var result = await _databaseService.ExecutableQuery(@"
-            CREATE (a:Person {name: $name})
-            CREATE (b:Person {name: $friendName})
-            CREATE (a)-[:KNOWS]->(b)
-            ")
-            .WithParameters(new { name = "Alice", friendName = "David" })
-            .ExecuteAsync();
-    }
-
-    public async Task CreateGraphAsync()
-    {
-        var result = await _databaseService.ExecutableQuery(@"
-                CREATE (a:Person {name: $name})
-                CREATE (b:Person {name: $friendName})
-                CREATE (a)-[:KNOWS]->(b)
-                ")
-                .WithParameters(new { name = "Alice", friendName = "David" })
-                .ExecuteAsync();
-
-        var summary = result.Summary;
-    }
-<<<<<<< HEAD
-=======
-
-    public async Task QueryGraphAsync()
-    {
-        var result = await _driver.ExecutableQuery(@"
-            MATCH (p:Person)-[:KNOWS]->(:Person)
-            RETURN p.name AS name
-            ")
-            .WithConfig(new QueryConfig(database: _settings.Database))
-            .ExecuteAsync();
-
-        // Loop through results and print people's name
-        foreach (var record in result.Result)
-        {
-            Console.WriteLine(record.Get<string>("name"));
-        }
-
-        // Summary information
-        var summary = result.Summary;
-        Console.WriteLine($"The query `{summary.Query.Text}` returned {result.Result.Count()} results in {summary.ResultAvailableAfter.Milliseconds} ms.");
-    }
-
-    public ValueTask DisposeAsync()
-    {
-        return _driver.DisposeAsync();
-    }
->>>>>>> 397e6b0c
 }