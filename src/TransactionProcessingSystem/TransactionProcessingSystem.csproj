﻿<Project Sdk="Microsoft.NET.Sdk">

  <PropertyGroup>
    <TargetFramework>net9.0</TargetFramework>
    <OutputType>Exe</OutputType>
    <Nullable>enable</Nullable>
    <ImplicitUsings>enable</ImplicitUsings>
    <TreatWarningsAsErrors>true</TreatWarningsAsErrors>
    <UserSecretsId>94bedc6c-a871-4a2e-b4c5-98271ef751d2</UserSecretsId>
    <GenerateDocumentationFile>true</GenerateDocumentationFile>
  </PropertyGroup>

  <ItemGroup>
    <Content Include="..\..\llm\**\*">
      <Link>llm\%(RecursiveDir)%(Filename)%(Extension)</Link>
      <CopyToOutputDirectory>PreserveNewest</CopyToOutputDirectory>
    </Content>
    <Content Include="..\..\data\**\*">
      <Link>data\%(RecursiveDir)%(Filename)%(Extension)</Link>
      <CopyToOutputDirectory>PreserveNewest</CopyToOutputDirectory>
    </Content>
  </ItemGroup>

  <ItemGroup>
    <PackageReference Include="Microsoft.Extensions.Caching.Memory" Version="9.0.8" />
    <PackageReference Include="Microsoft.Extensions.AI" Version="9.8.0" />
    <PackageReference Include="Microsoft.Extensions.AI.OpenAI" Version="9.7.1-preview.1.25365.4" />
    <PackageReference Include="Microsoft.Graph" Version="5.91.0" />
    <PackageReference Include="Azure.Identity" Version="1.15.0" />
    <PackageReference Include="Microsoft.Extensions.Hosting" Version="9.0.8" />
    <PackageReference Include="Microsoft.Extensions.Configuration" Version="9.0.8" />
    <PackageReference Include="Microsoft.Extensions.Configuration.Json" Version="9.0.8" />
    <PackageReference Include="Microsoft.Extensions.DependencyInjection" Version="9.0.8" />
    <PackageReference Include="Microsoft.Extensions.Http" Version="9.0.8" />
    <PackageReference Include="Microsoft.Extensions.Logging" Version="9.0.8" />
    <PackageReference Include="Microsoft.Extensions.Logging.Console" Version="9.0.8" />
    <PackageReference Include="Microsoft.Extensions.Logging.Abstractions" Version="9.0.8" />
    <PackageReference Include="Microsoft.Extensions.Options.DataAnnotations" Version="9.0.8" />
    <PackageReference Include="ModelContextProtocol" Version="0.3.0-preview.3" />
<<<<<<< HEAD
=======
    <PackageReference Include="OpenAI" Version="2.3.0" />
>>>>>>> d808a0ed
    <PackageReference Include="OpenTelemetry.Extensions.Hosting" Version="1.12.0" />
    <PackageReference Include="OpenTelemetry.Exporter.Console" Version="1.12.0" />
    <PackageReference Include="CsvHelper" Version="33.1.0" />
    <PackageReference Include="System.Threading.Tasks.Dataflow" Version="9.0.8" />
    <PackageReference Include="Neo4j.Driver" Version="5.28.3" />
    <PackageReference Include="StyleCop.Analyzers" Version="1.2.0-beta.556" />
    <PackageReference Include="System.Reactive" Version="6.0.1" />
<<<<<<< HEAD
    <PackageReference Include="System.Text.Encoding.CodePages" Version="9.0.0" />
    <PackageReference Include="System.Text.Json" Version="9.0.7" />
=======
    <PackageReference Include="System.Text.Encoding.CodePages" Version="9.0.8" />

    <!-- Explicit packages to resolve security vulnerabilities -->
    <PackageReference Include="System.Text.Json" Version="9.0.8" />
    <PackageReference Include="System.Net.Http" Version="4.3.4" />
    <PackageReference Include="System.Text.RegularExpressions" Version="4.3.1" />
>>>>>>> d808a0ed
  </ItemGroup>

  <!-- Should copy dev and prod configurations? -->
  <ItemGroup>
    <None Update="appsettings.json">
      <CopyToOutputDirectory>PreserveNewest</CopyToOutputDirectory>
    </None>
  </ItemGroup>

</Project><|MERGE_RESOLUTION|>--- conflicted
+++ resolved
@@ -37,10 +37,6 @@
     <PackageReference Include="Microsoft.Extensions.Logging.Abstractions" Version="9.0.8" />
     <PackageReference Include="Microsoft.Extensions.Options.DataAnnotations" Version="9.0.8" />
     <PackageReference Include="ModelContextProtocol" Version="0.3.0-preview.3" />
-<<<<<<< HEAD
-=======
-    <PackageReference Include="OpenAI" Version="2.3.0" />
->>>>>>> d808a0ed
     <PackageReference Include="OpenTelemetry.Extensions.Hosting" Version="1.12.0" />
     <PackageReference Include="OpenTelemetry.Exporter.Console" Version="1.12.0" />
     <PackageReference Include="CsvHelper" Version="33.1.0" />
@@ -48,17 +44,8 @@
     <PackageReference Include="Neo4j.Driver" Version="5.28.3" />
     <PackageReference Include="StyleCop.Analyzers" Version="1.2.0-beta.556" />
     <PackageReference Include="System.Reactive" Version="6.0.1" />
-<<<<<<< HEAD
-    <PackageReference Include="System.Text.Encoding.CodePages" Version="9.0.0" />
-    <PackageReference Include="System.Text.Json" Version="9.0.7" />
-=======
     <PackageReference Include="System.Text.Encoding.CodePages" Version="9.0.8" />
-
-    <!-- Explicit packages to resolve security vulnerabilities -->
     <PackageReference Include="System.Text.Json" Version="9.0.8" />
-    <PackageReference Include="System.Net.Http" Version="4.3.4" />
-    <PackageReference Include="System.Text.RegularExpressions" Version="4.3.1" />
->>>>>>> d808a0ed
   </ItemGroup>
 
   <!-- Should copy dev and prod configurations? -->
