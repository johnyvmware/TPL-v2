--- conflicted
+++ resolved
@@ -13,11 +13,7 @@
 
   <ItemGroup>
     <PackageReference Include="Microsoft.Graph" Version="5.85.0" />
-<<<<<<< HEAD
-    <PackageReference Include="Azure.Identity" Version="1.14.1" />
-=======
     <PackageReference Include="Azure.Identity" Version="1.14.2" />
->>>>>>> dc6be987
     <PackageReference Include="Microsoft.Extensions.Hosting" Version="9.0.7" />
     <PackageReference Include="Microsoft.Extensions.Configuration" Version="9.0.7" />
     <PackageReference Include="Microsoft.Extensions.Configuration.Json" Version="9.0.7" />
@@ -29,13 +25,8 @@
     <PackageReference Include="OpenAI" Version="2.2.0" />
     <PackageReference Include="CsvHelper" Version="33.1.0" />
     <PackageReference Include="System.Threading.Tasks.Dataflow" Version="9.0.7" />
-<<<<<<< HEAD
-    <PackageReference Include="Neo4j.Driver" Version="5.28.1" />
-    <PackageReference Include="Neo4j.Driver.Reactive" Version="5.28.1" />
-=======
     <PackageReference Include="Neo4j.Driver" Version="5.28.2" />
     <PackageReference Include="Neo4j.Driver.Reactive" Version="5.28.2" />
->>>>>>> dc6be987
     <PackageReference Include="System.Reactive" Version="6.0.1" />
     <!-- Explicit packages to resolve security vulnerabilities -->
     <PackageReference Include="System.Text.Json" Version="9.0.7" />
