--- conflicted
+++ resolved
@@ -26,13 +26,8 @@
     <PackageReference Include="Microsoft.Extensions.Caching.Memory" Version="9.0.8" />
     <PackageReference Include="Microsoft.Extensions.AI" Version="9.8.0" />
     <PackageReference Include="Microsoft.Extensions.AI.OpenAI" Version="9.7.1-preview.1.25365.4" />
-<<<<<<< HEAD
     <PackageReference Include="Microsoft.Graph" Version="5.91.0" />
-    <PackageReference Include="Azure.Identity" Version="1.14.2" />
-=======
-    <PackageReference Include="Microsoft.Graph" Version="5.90.0" />
     <PackageReference Include="Azure.Identity" Version="1.15.0" />
->>>>>>> af176b98
     <PackageReference Include="Microsoft.Extensions.Hosting" Version="9.0.8" />
     <PackageReference Include="Microsoft.Extensions.Configuration" Version="9.0.8" />
     <PackageReference Include="Microsoft.Extensions.Configuration.Json" Version="9.0.8" />
